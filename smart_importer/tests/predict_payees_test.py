--- conflicted
+++ resolved
@@ -112,29 +112,17 @@
         Sets up the `PredictPayeesTest` unit test
         '''
 
-<<<<<<< HEAD
         # define and decorate an importer:
         @PredictPayees(
             training_data=Testdata.training_data,
-            filter_training_data_by_account="Assets:US:BofA:Checking"
+            filter_training_data_by_account="Assets:US:BofA:Checking",
+            overwrite_existing_payees=False
         )
         class DecoratedImporter(BasicImporter):
             pass
 
         self.importerClass = DecoratedImporter
         self.importer = DecoratedImporter()
-=======
-        # define a test importer and decorate its extract function:
-        @PredictPayees(training_data=self.training_data,
-                       filter_training_data_by_account="Assets:US:BofA:Checking",
-                       overwrite_existing_payees=False)
-        class DummyImporter(ImporterProtocol):
-            def extract(self, file: _FileMemo) -> List[Transaction]:
-                return testcase.test_data
-
-        self.importerClass = DummyImporter
-        self.importer = DummyImporter()
->>>>>>> 9fa21d58
 
     def test_dummy_importer(self):
         '''
